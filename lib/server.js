/*
 * This Source Code Form is subject to the terms of the Mozilla Public
 * License, v. 2.0. If a copy of the MPL was not distributed with this
 * file, You can obtain one at http://mozilla.org/MPL/2.0/.
 */

/*
 * Copyright (c) 2016, Joyent, Inc.
 */

var os = require('os');
var restify = require('restify');
var restifyValidator = require('restify-validator');
<<<<<<< HEAD
var tritonTracer = require('triton-tracer');
=======
var trace_event = require('trace-event');
var formatJSON = require('restify/lib/formatters/json');
>>>>>>> 148a9597

var endpoints = require('./endpoints/index');
var request_seq_id = 0;


function createServer(options) {
    var cnapi = restify.createServer({
        name: 'Compute Node API',
        log: options.log,
        handleUpgrades: true
    });

    cnapi.use(restify.requestLogger());

    // Start the tracing backend and instrument this restify 'server'.
    tritonTracer.restifyServer.init({log: options.log, restifyServer: cnapi});

    // TODO: pass these as probabilities to restify setup
    // var EVT_SKIP_ROUTES = {
        // 'ping': true,
        // 'servereventheartbeat': true,
        // 'servereventvmsupdate': true
    // };

    cnapi.use(restify.acceptParser(cnapi.acceptable));
    cnapi.use(restify.authorizationParser());
    cnapi.use(restify.queryParser({
        mapParams: true,
        allowDots: false,
        plainObjects: false
    }));
    cnapi.use(restify.bodyParser());
    cnapi.use(restifyValidator);


    // Add a default timeout of one hour
    cnapi.use(function (req, res, next) {
        req.connection.setTimeout(3600 * 1000);
        res.connection.setTimeout(3600 * 1000);
        next();
    });

    var AUDIT_SKIP_ROUTES = {
        'ping': true,
        'servereventheartbeat': true,
        'servereventvmsupdate': true
    };
    cnapi.on('after', function (req, res, route, err) {
        if (req.route && AUDIT_SKIP_ROUTES[req.route.name]) {
            return;
        }

        // Successful GET res bodies are uninteresting and *big*.
        var body = req.method !== 'GET' &&
                   res.statusCode !== 404 &&
                   Math.floor(res.statusCode/100) !== 2;
        restify.auditLogger({
            log: req.log.child({ route: route && route.name }, true),
            body: body
        })(req, res, route, err);
    });

    cnapi.use(function (req, res, next) {
        res.on('header', function onHeader() {
            var now = Date.now();
            res.header('Date', new Date());
            res.header('Server', cnapi.name);
            res.header('x-request-id', req.getId());
            var t = now - req.time();
            res.header('x-response-time', t);
            res.header('x-server-name', os.hostname());
        });
        next();
    });

    cnapi.on('uncaughtException', function (req, res, route, err) {
        req.log.error(err);
        res.send(err);
    });

    endpoints.attachTo(cnapi, options.app);

    return cnapi;
}

exports.createServer = createServer;<|MERGE_RESOLUTION|>--- conflicted
+++ resolved
@@ -11,12 +11,8 @@
 var os = require('os');
 var restify = require('restify');
 var restifyValidator = require('restify-validator');
-<<<<<<< HEAD
 var tritonTracer = require('triton-tracer');
-=======
-var trace_event = require('trace-event');
 var formatJSON = require('restify/lib/formatters/json');
->>>>>>> 148a9597
 
 var endpoints = require('./endpoints/index');
 var request_seq_id = 0;
